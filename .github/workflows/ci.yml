name: Continuous Integration

on:
  pull_request:
    paths:
      - '**.rs'
<<<<<<< HEAD
=======
      - 'Cargo.toml'
      - 'Cargo.lock'
>>>>>>> d8efb317

jobs:
  codestyle:
    runs-on: ubuntu-latest
    steps:
      - name: Installing Rust toolchain
        uses: actions-rs/toolchain@v1
        with:
          toolchain: stable
          override: true
      - name: Checking out sources
        uses: actions/checkout@v1
      - name: Installing rustfmt
        run: rustup component add rustfmt
      - name: Running rustfmt
        uses: actions-rs/cargo@v1
        with:
          command: fmt
          args: -- --check
    
  lint:
    needs: [codestyle]
    runs-on: ubuntu-latest
    steps:
      - name: Installing Rust toolchain
        uses: actions-rs/toolchain@v1
        with:
          toolchain: stable
          override: true
      - name: Installing needed Ubuntu dependencies
        run: |
          sudo apt-get update
          sudo apt-get install -y -qq libasound2-dev libssl-dev libpulse-dev libdbus-1-dev portaudio19-dev

      - name: Checking out sources
        uses: actions/checkout@v1
      - name: Installing clippy
        run: rustup component add clippy
      - name: Linting project
        uses: actions-rs/cargo@v1
        with:
          command: clippy
          args: --all-targets --all-features -- -D warnings

  check:
    needs: [lint]
    runs-on: ${{ matrix.os }}
    strategy:
      matrix:
        os: [macos-latest, ubuntu-latest]
        include:
          - os: macos-latest
            features: portaudio_backend,rodio_backend,dbus_keyring
          - os: ubuntu-latest
            features: alsa_backend,rodio_backend,dbus_keyring,dbus_mpris

    steps:
      - name: Installing Rust toolchain
        uses: actions-rs/toolchain@v1
        with:
          toolchain: stable
          override: true
      - name: Installing macOS dependencies
        if: matrix.os == 'macos-latest'
        run: brew install pkg-config portaudio
      - name: Installing needed Ubuntu dependencies
        if: matrix.os == 'ubuntu-latest'
        run: |
          sudo apt-get update
          sudo apt-get install -y -qq libasound2-dev libssl-dev libpulse-dev libdbus-1-dev
      
      - name: Checking out sources
        uses: actions/checkout@v1
      - name: Checking Rust code
        uses: actions-rs/cargo@v1
        with:
          command: check
          args: --locked --no-default-features --features ${{ matrix.features }}<|MERGE_RESOLUTION|>--- conflicted
+++ resolved
@@ -4,11 +4,8 @@
   pull_request:
     paths:
       - '**.rs'
-<<<<<<< HEAD
-=======
       - 'Cargo.toml'
       - 'Cargo.lock'
->>>>>>> d8efb317
 
 jobs:
   codestyle:
